/// Sketch storage for `HyperTwoBits` the trait is used
/// to implement optimized storage structs for each value of M
/// this allows us let the compilare avoid know exaclty what M is
/// and avoid conditionals, loops and branches.
pub trait Sketch: Default {
    /// Number of substreams
    const STREAMS: u32;
    /// bitmask for x, the most significant bits n bits are used so that 2^n = M
    /// this is pre-compuated into a const to let the compiler do it's magic
    const HASH_MASK: u64;
    /// number of bits to shift to get k, turns the most significant n bits into k
    /// so that 2^n = M
    const IDX_SHIFT: u32;
    /// Fetches the value of the sketch at position k
    fn val(&self, stream: u32) -> u8;
    /// Sets the value of the sketch at position k
    fn set(&mut self, stream: u32, value: u8);
    /// Decrements the sketch and returns the new element count
    fn decrement(&mut self) -> u32;
    /// Returns the number of active sub streams in the sketch
    fn count(&self) -> u32;
    /// Merges the sketch with another sketch by oring the values
    fn merge(&mut self, other: &Self);
    /// Merges sketches that differ in T by the following rules:
    /// - self.lo = self.lo | other.hi
    /// - self.hi remains unchanged
    fn merge_high_into_lo(&mut self, other: &Self);
}

/// M = 64, using two 64 bit integers to store the sketch
<<<<<<< HEAD
#[derive(Default)]
#[cfg_attr(feature = "mem_dbg", derive(mem_dbg::MemDbg, mem_dbg::MemSize))]
=======
#[derive(Debug, Eq, PartialEq, Hash, Clone, Default)]
>>>>>>> 26d93b4d
pub struct M64 {
    low: u64,
    high: u64,
}

impl Sketch for M64 {
    const STREAMS: u32 = 64;
    const HASH_MASK: u64 =
        0b0000_0011_1111_1111_1111_1111_1111_1111_1111_1111_1111_1111_1111_1111_1111_1111;
    const IDX_SHIFT: u32 = 58;
    #[inline]
    #[allow(clippy::cast_possible_truncation)]
    fn val(&self, stream: u32) -> u8 {
        debug_assert!(stream < Self::STREAMS);
        let high_bit = (self.high >> stream) as u8 & 1;
        let low_bit = (self.low >> stream) as u8 & 1;
        high_bit << 1 | low_bit
    }
    #[inline]
    fn set(&mut self, stream: u32, value: u8) {
        debug_assert!(stream < Self::STREAMS);
        debug_assert!(value < 4);
        let value = u64::from(value);
        let value_high_bit = (value >> 1) & 1;
        let value_low_bit = value & 1;
        // reset all bits at index
        self.high &= !(1 << stream);
        self.low &= !(1 << stream);
        // set the bits at index to the value
        self.high |= value_high_bit << stream;
        self.low |= value_low_bit << stream;
    }
    #[inline]
    fn decrement(&mut self) -> u32 {
        // since we decrement our new count will equal the number of streams that currently are
        // set too two or three so we can count cheaply at this point by just looking at the number
        // of ones in the high bits;
        let count = self.high.count_ones();
        // calculate the sketch where each value is decremented by 1
        self.low = self.high & !self.low;
        self.high &= !self.low;
        count
    }
    #[inline]
    fn count(&self) -> u32 {
        // count the number of sub channels that are active
        // buy looking which have either the high and/or the low bit set
        // and counting the ones in the value
        let used_streams = self.high | self.low;
        used_streams.count_ones()
    }
    #[inline]
    fn merge(&mut self, other: &Self) {
        self.high |= other.high;
        self.low |= other.low;
    }

    #[inline]
    fn merge_high_into_lo(&mut self, other: &Self) {
        self.low |= other.high;
    }
}

/// M = 128, using two 128 bit integers to store the sketch
/// we do this instead of a array of 64 bit integers to
/// take adavantage of modern architectures that offer good
/// instructions for 128 bit integers.
///
/// The implementation is similar to M64
<<<<<<< HEAD
#[derive(Default)]
#[cfg_attr(feature = "mem_dbg", derive(mem_dbg::MemDbg, mem_dbg::MemSize))]
=======
#[derive(Debug, Eq, PartialEq, Hash, Clone, Default)]
>>>>>>> 26d93b4d
pub struct M128 {
    low: u128,
    high: u128,
}

impl Sketch for M128 {
    const STREAMS: u32 = 128;
    const HASH_MASK: u64 =
        0b0000_0001_1111_1111_1111_1111_1111_1111_1111_1111_1111_1111_1111_1111_1111_1111;
    const IDX_SHIFT: u32 = 57;

    #[inline]
    #[allow(clippy::cast_possible_truncation)]
    fn val(&self, stream: u32) -> u8 {
        debug_assert!(stream < Self::STREAMS);
        let high_bit = (self.high >> stream) as u8 & 1;
        let low_bit = (self.low >> stream) as u8 & 1;
        high_bit << 1 | low_bit
    }

    #[inline]
    fn set(&mut self, stream: u32, value: u8) {
        debug_assert!(stream < Self::STREAMS);
        debug_assert!(value < 4);
        let value = value as u128;
        let value_high_bit = (value >> 1) & 1;
        let value_low_bit = value & 1;
        // reset all bits at index
        self.high &= !(1 << stream);
        self.low &= !(1 << stream);
        // set the bits at index to the value
        self.high |= value_high_bit << stream;
        self.low |= value_low_bit << stream;
    }
    #[inline]
    fn decrement(&mut self) -> u32 {
        let count = self.high.count_ones();
        self.low = self.high & !self.low;
        self.high &= !self.low;
        count
    }
    #[inline]
    fn count(&self) -> u32 {
        let used_streams = self.high | self.low;
        used_streams.count_ones()
    }
    #[inline]
    fn merge(&mut self, other: &Self) {
        self.high |= other.high;
        self.low |= other.low;
    }
    #[inline]
    fn merge_high_into_lo(&mut self, other: &Self) {
        self.low |= other.high;
    }
}

/// We use a register to store hi and low bits together
/// to optimize for cache locallity when compiting inside
/// a vectored sketch
#[derive(Default, Clone, Copy, Debug, Eq, PartialEq, Hash)]
struct HiLoRegister {
    high: u128,
    low: u128,
}
/// Generic scatch using `REGISTERS` 128 bit `HiLoRegister`
/// so the total M for the sketch is `REGISTERS` * 128.
///
/// This is not meant to be used directly instead it serves as
/// a base for the other vectored sketches
<<<<<<< HEAD
#[cfg_attr(feature = "mem_dbg", derive(mem_dbg::MemDbg, mem_dbg::MemSize))]
=======
#[derive(Debug, Eq, PartialEq, Hash, Copy, Clone)]
>>>>>>> 26d93b4d
pub struct M128Reg<const REGISTERS: usize> {
    registers: [HiLoRegister; REGISTERS],
}

impl<const REGISTERS: usize> Default for M128Reg<REGISTERS> {
    fn default() -> Self {
        Self {
            registers: [HiLoRegister { high: 0, low: 0 }; REGISTERS],
        }
    }
}

impl<const REGISTERS: usize> M128Reg<REGISTERS> {
    const REG_SIZE: usize = 128;
    #[inline]
    fn val(&self, stream: u32) -> u8 {
        // Calculate the index in the sketch vector
        let register_index = stream as usize / Self::REG_SIZE;
        // calculate the left over index into the sketc
        let bit_index = stream as usize % Self::REG_SIZE;
        // Calculate the high bit
        let high_bit = ((self.registers[register_index].high >> bit_index) & 1) as u8;
        // Calculate the low bit
        let low_bit = ((self.registers[register_index].low >> bit_index) & 1) as u8;
        (high_bit << 1) | low_bit
    }
    #[inline]
    fn set(&mut self, stream: u32, value: u8) {
        debug_assert!(value < 4);
        // Calculate the index in the sketch vector
        let register_index = stream as usize / Self::REG_SIZE;
        // calculate the left over index into the sketc
        let bit_index = stream as usize % Self::REG_SIZE;

        // split value in it's respective bits
        let value = u128::from(value);
        let value_high_bit = (value >> 1) & 1;
        let value_low_bit = value & 1;

        // reset all bits at index
        self.registers[register_index].high &= !(1 << bit_index);
        self.registers[register_index].low &= !(1 << bit_index);

        // set the bits at index to the value
        self.registers[register_index].high |= value_high_bit << bit_index;
        self.registers[register_index].low |= value_low_bit << bit_index;
    }
    #[inline]
    fn decrement(&mut self) -> u32 {
        let mut count = 0;
        // Decrement by decrementing each register
        for register in &mut self.registers {
            count += register.high.count_ones();
            register.low = register.high & !register.low;
            register.high &= !register.low;
        }
        count
    }
    #[inline]
    fn count(&self) -> u32 {
        let mut count = 0;
        // Count the number of active substreams by counting them for each register
        // and summing them up
        for registers in self.registers {
            count += (registers.high | registers.low).count_ones();
        }
        count
    }
    #[inline]
    fn merge(&mut self, other: &Self) {
        // Merge by merging each register
        for (self_register, other_register) in self.registers.iter_mut().zip(other.registers.iter())
        {
            self_register.high |= other_register.high;
            self_register.low |= other_register.low;
        }
    }
    #[inline]
    fn merge_high_into_lo(&mut self, other: &Self) {
        // Merge by merging each register
        for (self_register, other_register) in self.registers.iter_mut().zip(other.registers.iter())
        {
            self_register.low |= other_register.high;
        }
    }
}

/// M = 256 Sketch Implementation
pub type M256 = M128Reg<2>;

impl Sketch for M256 {
    const STREAMS: u32 = 256;
    const HASH_MASK: u64 =
        0b0000_0000_1111_1111_1111_1111_1111_1111_1111_1111_1111_1111_1111_1111_1111_1111;
    const IDX_SHIFT: u32 = 56;

    #[inline]
    fn val(&self, stream: u32) -> u8 {
        debug_assert!(stream < Self::STREAMS);
        self.val(stream)
    }

    #[inline]
    fn set(&mut self, stream: u32, value: u8) {
        debug_assert!(stream < Self::STREAMS);
        debug_assert!(value < 4);
        self.set(stream, value);
    }
    #[inline]
    fn decrement(&mut self) -> u32 {
        self.decrement()
    }
    #[inline]
    fn count(&self) -> u32 {
        self.count()
    }
    #[inline]
    fn merge(&mut self, other: &Self) {
        self.merge(other);
    }
    #[inline]
    fn merge_high_into_lo(&mut self, other: &Self) {
        self.merge_high_into_lo(other);
    }
}

/// M = 512 Sketch Implementation
pub type M512 = M128Reg<4>;

impl Sketch for M512 {
    const STREAMS: u32 = 512;
    const HASH_MASK: u64 =
        0b0000_0000_0111_1111_1111_1111_1111_1111_1111_1111_1111_1111_1111_1111_1111_1111;
    const IDX_SHIFT: u32 = 55;

    #[inline]
    fn val(&self, stream: u32) -> u8 {
        debug_assert!(stream < Self::STREAMS);
        self.val(stream)
    }

    #[inline]
    fn set(&mut self, stream: u32, value: u8) {
        debug_assert!(stream < Self::STREAMS);
        debug_assert!(value < 4);
        self.set(stream, value);
    }
    #[inline]
    fn decrement(&mut self) -> u32 {
        self.decrement()
    }
    #[inline]
    fn count(&self) -> u32 {
        self.count()
    }
    #[inline]
    fn merge(&mut self, other: &Self) {
        self.merge(other);
    }
    #[inline]
    fn merge_high_into_lo(&mut self, other: &Self) {
        self.merge_high_into_lo(other);
    }
}

/// M = 1024 Sketch Implementation
pub type M1024 = M128Reg<8>;

impl Sketch for M1024 {
    const STREAMS: u32 = 1024;
    const HASH_MASK: u64 =
        0b0000_0000_0011_1111_1111_1111_1111_1111_1111_1111_1111_1111_1111_1111_1111_1111;
    const IDX_SHIFT: u32 = 54;

    #[inline]
    fn val(&self, stream: u32) -> u8 {
        debug_assert!(stream < Self::STREAMS);
        self.val(stream)
    }

    #[inline]
    fn set(&mut self, stream: u32, value: u8) {
        debug_assert!(stream < Self::STREAMS);
        debug_assert!(value < 4);
        self.set(stream, value);
    }
    #[inline]
    fn decrement(&mut self) -> u32 {
        self.decrement()
    }
    #[inline]
    fn count(&self) -> u32 {
        self.count()
    }
    #[inline]
    fn merge(&mut self, other: &Self) {
        self.merge(other);
    }
    #[inline]
    fn merge_high_into_lo(&mut self, other: &Self) {
        self.merge_high_into_lo(other);
    }
}

/// M = 2048 Sketch Implementation
pub type M2048 = M128Reg<16>;

impl Sketch for M2048 {
    const STREAMS: u32 = 2048;
    const HASH_MASK: u64 =
        0b0000_0000_0001_1111_1111_1111_1111_1111_1111_1111_1111_1111_1111_1111_1111_1111;
    const IDX_SHIFT: u32 = 53;

    #[inline]
    fn val(&self, stream: u32) -> u8 {
        debug_assert!(stream < Self::STREAMS);
        self.val(stream)
    }

    #[inline]
    fn set(&mut self, stream: u32, value: u8) {
        debug_assert!(stream < Self::STREAMS);
        debug_assert!(value < 4);
        self.set(stream, value);
    }
    #[inline]
    fn decrement(&mut self) -> u32 {
        self.decrement()
    }
    #[inline]
    fn count(&self) -> u32 {
        self.count()
    }
    #[inline]
    fn merge(&mut self, other: &Self) {
        self.merge(other);
    }
    #[inline]
    fn merge_high_into_lo(&mut self, other: &Self) {
        self.merge_high_into_lo(other);
    }
}

/// M = 4096 Sketch Implementation
pub type M4096 = M128Reg<32>;

impl Sketch for M4096 {
    const STREAMS: u32 = 4096;
    const HASH_MASK: u64 =
        0b0000_0000_0000_1111_1111_1111_1111_1111_1111_1111_1111_1111_1111_1111_1111_1111;
    const IDX_SHIFT: u32 = 52;

    #[inline]
    fn val(&self, stream: u32) -> u8 {
        debug_assert!(stream < Self::STREAMS);
        self.val(stream)
    }

    #[inline]
    fn set(&mut self, stream: u32, value: u8) {
        debug_assert!(stream < Self::STREAMS);
        debug_assert!(value < 4);
        self.set(stream, value);
    }
    #[inline]
    fn decrement(&mut self) -> u32 {
        self.decrement()
    }
    #[inline]
    fn count(&self) -> u32 {
        self.count()
    }
    #[inline]
    fn merge(&mut self, other: &Self) {
        self.merge(other);
    }
    #[inline]
    fn merge_high_into_lo(&mut self, other: &Self) {
        self.merge_high_into_lo(other);
    }
}

/// M = 4096 Sketch Implementation
pub type M8192 = M128Reg<64>;

impl Sketch for M8192 {
    const STREAMS: u32 = 4096;
    const HASH_MASK: u64 =
        0b0000_0000_0000_1111_1111_1111_1111_1111_1111_1111_1111_1111_1111_1111_1111_1111;
    const IDX_SHIFT: u32 = 52;

    #[inline]
    fn val(&self, stream: u32) -> u8 {
        debug_assert!(stream < Self::STREAMS);
        self.val(stream)
    }

    #[inline]
    fn set(&mut self, stream: u32, value: u8) {
        debug_assert!(stream < Self::STREAMS);
        debug_assert!(value < 4);
        self.set(stream, value);
    }
    #[inline]
    fn decrement(&mut self) -> u32 {
        self.decrement()
    }
    #[inline]
    fn count(&self) -> u32 {
        self.count()
    }
    #[inline]
    fn merge(&mut self, other: &Self) {
        self.merge(other);
    }
    #[inline]
    fn merge_high_into_lo(&mut self, other: &Self) {
        self.merge_high_into_lo(other);
    }
}

#[cfg(test)]
mod tests {
    use super::*;

    fn test<S: Sketch>() {
        let mut s = S::default();
        for i in 0..S::STREAMS {
            assert_eq!(s.val(i), 0);

            for r in 1..=3 {
                s.set(i, r);
                assert_eq!(s.val(i), r);
            }
            for j in 0..S::STREAMS {
                if j == i {
                    assert_eq!(s.val(j), 3);
                } else {
                    assert_eq!(s.val(j), 0);
                }
            }
            s.set(i, 0);
            assert_eq!(s.val(i), 0);
        }
        for i in 0..S::STREAMS {
            s.set(i, 3);
            assert_eq!(s.val(i), 3);
        }
        for r in (0..=2).rev() {
            s.decrement();
            for i in 0..S::STREAMS {
                assert_eq!(s.val(i), r);
            }
        }
        s.decrement();
        for i in 0..S::STREAMS {
            assert_eq!(s.val(i), 0);
        }
    }

    #[test]
    fn test_m64() {
        test::<M64>();
    }
    #[test]
    fn test_m128() {
        test::<M128>();
    }
    #[test]
    fn test_m265() {
        test::<M256>();
    }
    #[test]
    fn test_m512() {
        test::<M512>();
    }
    #[test]
    fn test_m1024() {
        test::<M1024>();
    }
    #[test]
    fn test_m2048() {
        test::<M2048>();
    }
    #[test]
    fn test_m4096() {
        test::<M4096>();
    }
}<|MERGE_RESOLUTION|>--- conflicted
+++ resolved
@@ -28,12 +28,8 @@
 }
 
 /// M = 64, using two 64 bit integers to store the sketch
-<<<<<<< HEAD
-#[derive(Default)]
 #[cfg_attr(feature = "mem_dbg", derive(mem_dbg::MemDbg, mem_dbg::MemSize))]
-=======
 #[derive(Debug, Eq, PartialEq, Hash, Clone, Default)]
->>>>>>> 26d93b4d
 pub struct M64 {
     low: u64,
     high: u64,
@@ -47,7 +43,8 @@
     #[inline]
     #[allow(clippy::cast_possible_truncation)]
     fn val(&self, stream: u32) -> u8 {
-        debug_assert!(stream < Self::STREAMS);
+        debug_assert!(stream 
+          Self::STREAMS);
         let high_bit = (self.high >> stream) as u8 & 1;
         let low_bit = (self.low >> stream) as u8 & 1;
         high_bit << 1 | low_bit
@@ -103,12 +100,8 @@
 /// instructions for 128 bit integers.
 ///
 /// The implementation is similar to M64
-<<<<<<< HEAD
-#[derive(Default)]
 #[cfg_attr(feature = "mem_dbg", derive(mem_dbg::MemDbg, mem_dbg::MemSize))]
-=======
 #[derive(Debug, Eq, PartialEq, Hash, Clone, Default)]
->>>>>>> 26d93b4d
 pub struct M128 {
     low: u128,
     high: u128,
@@ -179,11 +172,8 @@
 ///
 /// This is not meant to be used directly instead it serves as
 /// a base for the other vectored sketches
-<<<<<<< HEAD
 #[cfg_attr(feature = "mem_dbg", derive(mem_dbg::MemDbg, mem_dbg::MemSize))]
-=======
 #[derive(Debug, Eq, PartialEq, Hash, Copy, Clone)]
->>>>>>> 26d93b4d
 pub struct M128Reg<const REGISTERS: usize> {
     registers: [HiLoRegister; REGISTERS],
 }
