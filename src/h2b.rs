pub(super) mod sketch;
#[cfg(test)]
mod tests;

use std::hash::BuildHasher;

pub use sketch::{Sketch, M1024, M128, M2048, M256, M4096, M512, M64};

use crate::AHasherDefaultBuilder;

/// `HyperTwoBits` implementation that is fully stack allocated and generic to avoid branches for
/// different numbers of sub streams.
///
/// Both the hasher and the sub stream size siaz can be customized, by default it uses `AHasherBuilder` and `M256`
<<<<<<< HEAD
#[cfg_attr(feature = "mem_dbg", derive(mem_dbg::MemDbg, mem_dbg::MemSize))]
=======
#[derive(Debug, Eq, PartialEq, Hash, Clone)]
>>>>>>> 26d93b4d
pub struct HyperTwoBits<SKETCH: Sketch = M256, HASH: BuildHasher = AHasherDefaultBuilder> {
    hash: HASH,
    sketch: SKETCH,
    count: u32,
    t: u32,
}

impl<SKETCH: Sketch> Default for HyperTwoBits<SKETCH> {
    fn default() -> Self {
        Self {
            hash: AHasherDefaultBuilder::default(),
            sketch: SKETCH::default(),
            count: 0,
            t: 1,
        }
    }
}

impl<HASH: BuildHasher + Default, BITS: Sketch> HyperTwoBits<BITS, HASH> {
    const ALPHA: f64 = 0.988;
    #[must_use]
    /// Creates a new `HyperTwoBits` counter with specified hasher and bitset,
    /// use `HyperTwoBits::default()` for default values.
    pub fn new() -> Self {
        Self {
            hash: HASH::default(),
            sketch: BITS::default(),
            count: 0,
            t: 1,
        }
    }

    /// Merges another `HyperTwoBits` counter into this one
    /// # Panics
    /// If hasheres are seeded as that prevents merging
    pub fn merge(&mut self, mut other: Self) {
        assert_eq!(
            self.hash.hash_one(42),
            other.hash.hash_one(42),
            "Hashers must be the same, can not merge"
        );
        // The paper asks for actions if the sketch is "nearly full", this is a very loose definition
        // we will assume 99% if substreams set is "nearly full"
        #[allow(
            clippy::cast_lossless,
            clippy::cast_sign_loss,
            clippy::cast_possible_truncation
        )]
        let threshold = const { (0.99 * (BITS::STREAMS as f64)) as u32 };
        // for simplicity we ensure that `self` is always the larger sketch
        if other.t > self.t {
            std::mem::swap(self, &mut other);
        }

        // If the values of T differ by 8 or more, use the larger value and its sketches.
        if self.t - other.t > 8 {
            return;
        }
        // we pre-compute if self.t == other.t so we can do the decrement below before handling
        // the other cases
        let same = self.t == other.t;
        // We now only have the first and third case left, so we can handle the decrement
        if self.count >= threshold {
            self.count = self.sketch.decrement();
            self.t += 4;
        }

        if same {
            // Merg sketches
            self.sketch.merge(&other.sketch);
        } else {
            // merge the high bits of other into the low bits of self
            self.sketch.merge_high_into_lo(&other.sketch);
        }
        // update the count
        self.count = self.sketch.count();
    }

    #[inline]
    #[allow(clippy::cast_possible_truncation, clippy::cast_sign_loss)]
    /// Inserts a value into the counter
    pub fn insert<V: std::hash::Hash + ?Sized>(&mut self, value: &V) {
        let hash = self.hash.hash_one(value);
        self.insert_hash(hash);
    }

    #[inline]
    #[allow(clippy::cast_possible_truncation, clippy::cast_sign_loss)]
    /// Inserts a value into the counter
    pub fn insert_hash(&mut self, hash: u64) {
        let threshold: u32 = const { (Self::ALPHA * BITS::STREAMS as f64) as u32 };
        // use most significant bits for k the rest for x
        let stream: u32 = (hash >> BITS::IDX_SHIFT) as u32;
        let hash: u64 = hash & BITS::HASH_MASK;

        if hash.trailing_ones() >= self.t && self.sketch.val(stream) < 1 {
            self.count += 1;
            self.sketch.set(stream, 1);
        }
        // 2^4
        if hash.trailing_ones() >= self.t + 4 && self.sketch.val(stream) < 2 {
            self.sketch.set(stream, 2);
        }

        // 2^8
        if hash.trailing_ones() >= self.t + 8 && self.sketch.val(stream) < 3 {
            self.sketch.set(stream, 3);
        }

        if self.count >= threshold {
            self.count = self.sketch.decrement();
            self.t += 4;
        }
    }

    #[inline]
    #[allow(clippy::cast_possible_truncation, clippy::cast_sign_loss)]
    /// Inserts 2 elements into the counter for micro batching purposes, note this will delay
    /// the count update to the end
    pub fn insert2<V: std::hash::Hash>(&mut self, v1: &V, v2: &V) {
        let threshold: u32 = const { (Self::ALPHA * BITS::STREAMS as f64) as u32 };

        let hash = self.hash.hash_one(v1);
        // use most significant bits for k the rest for x
        let stream: u32 = (hash >> BITS::IDX_SHIFT) as u32;
        let hash: u64 = hash & BITS::HASH_MASK;

        if hash.trailing_ones() >= self.t && self.sketch.val(stream) < 1 {
            self.count += 1;
            self.sketch.set(stream, 1);
        }
        // 2^4
        if hash.trailing_ones() >= self.t + 4 && self.sketch.val(stream) < 2 {
            self.sketch.set(stream, 2);
        }

        // 2^8
        if hash.trailing_ones() >= self.t + 8 && self.sketch.val(stream) < 3 {
            self.sketch.set(stream, 3);
        }

        let hash = self.hash.hash_one(v2);
        // use most significant bits for k the rest for x
        let stream: u32 = (hash >> BITS::IDX_SHIFT) as u32;
        let hash: u64 = hash & BITS::HASH_MASK;

        if hash.trailing_ones() >= self.t && self.sketch.val(stream) < 1 {
            self.count += 1;
            self.sketch.set(stream, 1);
        }
        // 2^4
        if hash.trailing_ones() >= self.t + 4 && self.sketch.val(stream) < 2 {
            self.sketch.set(stream, 2);
        }

        // 2^8
        if hash.trailing_ones() >= self.t + 8 && self.sketch.val(stream) < 3 {
            self.sketch.set(stream, 3);
        }

        if self.count >= threshold {
            self.count = self.sketch.decrement();
            self.t += 4;
        }
    }

    #[inline]
    #[allow(clippy::cast_possible_truncation, clippy::cast_sign_loss)]
    /// Inserts 4 elements into the counter for micro batching purposes, note this will delay
    /// the count update to the end
    pub fn insert4<V: std::hash::Hash>(&mut self, v1: &V, v2: &V, v3: &V, v4: &V) {
        let threshold: u32 = const { (Self::ALPHA * BITS::STREAMS as f64) as u32 };

        let hash = self.hash.hash_one(v1);
        // use most significant bits for k the rest for x
        let stream: u32 = (hash >> BITS::IDX_SHIFT) as u32;
        let hash: u64 = hash & BITS::HASH_MASK;

        if hash.trailing_ones() >= self.t && self.sketch.val(stream) < 1 {
            self.count += 1;
            self.sketch.set(stream, 1);
        }
        // 2^4
        if hash.trailing_ones() >= self.t + 4 && self.sketch.val(stream) < 2 {
            self.sketch.set(stream, 2);
        }

        // 2^8
        if hash.trailing_ones() >= self.t + 8 && self.sketch.val(stream) < 3 {
            self.sketch.set(stream, 3);
        }

        let hash = self.hash.hash_one(v2);
        // use most significant bits for k the rest for x
        let stream: u32 = (hash >> BITS::IDX_SHIFT) as u32;
        let hash: u64 = hash & BITS::HASH_MASK;

        if hash.trailing_ones() >= self.t && self.sketch.val(stream) < 1 {
            self.count += 1;
            self.sketch.set(stream, 1);
        }
        // 2^4
        if hash.trailing_ones() >= self.t + 4 && self.sketch.val(stream) < 2 {
            self.sketch.set(stream, 2);
        }

        // 2^8
        if hash.trailing_ones() >= self.t + 8 && self.sketch.val(stream) < 3 {
            self.sketch.set(stream, 3);
        }

        let hash = self.hash.hash_one(v3);
        // use most significant bits for k the rest for x
        let stream: u32 = (hash >> BITS::IDX_SHIFT) as u32;
        let hash: u64 = hash & BITS::HASH_MASK;

        if hash.trailing_ones() >= self.t && self.sketch.val(stream) < 1 {
            self.count += 1;
            self.sketch.set(stream, 1);
        }
        // 2^4
        if hash.trailing_ones() >= self.t + 4 && self.sketch.val(stream) < 2 {
            self.sketch.set(stream, 2);
        }

        // 2^8
        if hash.trailing_ones() >= self.t + 8 && self.sketch.val(stream) < 3 {
            self.sketch.set(stream, 3);
        }

        let hash = self.hash.hash_one(v4);
        // use most significant bits for k the rest for x
        let stream: u32 = (hash >> BITS::IDX_SHIFT) as u32;
        let hash: u64 = hash & BITS::HASH_MASK;

        if hash.trailing_ones() >= self.t && self.sketch.val(stream) < 1 {
            self.count += 1;
            self.sketch.set(stream, 1);
        }
        // 2^4
        if hash.trailing_ones() >= self.t + 4 && self.sketch.val(stream) < 2 {
            self.sketch.set(stream, 2);
        }

        // 2^8
        if hash.trailing_ones() >= self.t + 8 && self.sketch.val(stream) < 3 {
            self.sketch.set(stream, 3);
        }

        if self.count >= threshold {
            self.count = self.sketch.decrement();
            self.t += 4;
        }
    }

    /// returns the estimated count. This function is non destructive
    /// and can be called multiple times without changing the state of the counter
    #[inline]
    #[allow(clippy::cast_possible_truncation, clippy::cast_sign_loss)]
    pub fn count(&self) -> u64 {
        let beta = 1.0 - f64::from(self.count) / f64::from(BITS::STREAMS);
        let bias: f64 = (1.0 / beta).ln();
        ((2.0_f64.powf(f64::from(self.t))) * f64::from(BITS::STREAMS) * bias) as u64
    }
}<|MERGE_RESOLUTION|>--- conflicted
+++ resolved
@@ -12,11 +12,8 @@
 /// different numbers of sub streams.
 ///
 /// Both the hasher and the sub stream size siaz can be customized, by default it uses `AHasherBuilder` and `M256`
-<<<<<<< HEAD
 #[cfg_attr(feature = "mem_dbg", derive(mem_dbg::MemDbg, mem_dbg::MemSize))]
-=======
 #[derive(Debug, Eq, PartialEq, Hash, Clone)]
->>>>>>> 26d93b4d
 pub struct HyperTwoBits<SKETCH: Sketch = M256, HASH: BuildHasher = AHasherDefaultBuilder> {
     hash: HASH,
     sketch: SKETCH,
